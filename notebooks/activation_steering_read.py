<<<<<<< HEAD
# import heist
# import helpers
# import torch
=======
from src.utils import heist
from src.utils import helpers
import torch
>>>>>>> 834f0269

# import random
# from helpers import generate_action, load_model
# import imageio
# import typing
# import math
# import struct
# import typing
# from typing import Tuple, Dict, Callable, List, Optional
# from dataclasses import dataclass

# from gym3 import ToBaselinesVecEnv
# import random


<<<<<<< HEAD
# from steering_experiments import run_entity_steering_experiment
=======
from src.utils.steering_experiments import run_entity_steering_experiment
>>>>>>> 834f0269

import pickle
import matplotlib.pyplot as plt
import seaborn as sns
import pandas as pd
import numpy as np

ordered_layer_names = {
    1: "conv1a",
    2: "pool1",
    3: "conv2a",
    4: "conv2b",
    5: "pool2",
    6: "conv3a",
    7: "pool3",
    8: "conv4a",
    9: "pool4",
    10: "fc1",
    11: "fc2",
    12: "fc3",
    13: "value_fc",
    14: "dropout_conv",
    15: "dropout_fc",
}


# model_path = "../model_interpretable.pt"
# modification_value = -2
# total_episodes = 200
# objectives = {}

# entity = ["key", "lock", "gem"]
# entity_colors = ["blue", "red", "green"]
layers_to_test = range(1, 14)

# Read the objectives object from the pickle file
with open("objectives.pkl", "rb") as f:
    objectives = pickle.load(f)

metrics = ["avg_total_reward", "avg_steps_until_pickup", "total_count_pickups"]
entity_combinations = [
    f"{e}{c}" for e in ["key", "lock"] for c in ["blue", "red", "green"]
] + ["gem"]

for i, metric in enumerate(metrics):
    plt.figure(figsize=(10, 6))
    data = []
    for layer in layers_to_test:
        row = []
        for entity in entity_combinations:
            if entity == "gem":
                value = objectives[layer]["gem"][metric]
            else:
                value = objectives[layer][entity][metric]

            # Convert to float if it's a numpy array or other non-float type
            if isinstance(value, np.ndarray):
                value = float(value.item())
            elif not isinstance(value, (int, float)):
                value = float(value)

            row.append(value)
        data.append(row)

    df = pd.DataFrame(data, columns=entity_combinations, index=list(layers_to_test))

    # Rename entities to capture colour and lock or key
    new_entity_names = [
        "Blue Key",
        "Red Key",
        "Green Key",
        "Blue Lock",
        "Red Lock",
        "Green Lock",
        "Gem",
    ]
    df.columns = new_entity_names

    sns.heatmap(df, cmap="YlOrRd", annot=True, fmt=".2f", cbar_kws={"label": metric})
    plt.title(
        f"Entity Steering Results Across Layers: {metric.replace('_', ' ').title()}"
    )
    plt.xlabel("Entity")
    plt.ylabel("Layer")
    plt.tight_layout()
    plt.savefig(f"entity_steering_heatmap_{metric}.png")
    plt.close()


metrics = ["avg_total_reward", "avg_steps_until_pickup", "total_count_pickups"]
titles = [
    "Average Total Reward",
    "Average Steps Until Pickup",
    "Total Count of Pickups",
]
all_entities = [
    "keyblue",
    "keyred",
    "keygreen",
    "lockblue",
    "lockred",
    "lockgreen",
    "gem",
]

for i, metric in enumerate(metrics):
    plt.figure(figsize=(12, 8))

    for entity in all_entities:
        values = [objectives[layer][entity][metric] for layer in layers_to_test]

        # Convert numpy array to float if necessary
        values = [
            float(v.item()) if isinstance(v, np.ndarray) else float(v) for v in values
        ]

        # Create a more readable label
        if entity == "gem":
            label = "Gem"
        else:
            entity_type = "Key" if entity.startswith("key") else "Lock"
            color = entity[3:] if entity.startswith("key") else entity[4:]
            label = f"{color.capitalize()} {entity_type}"

        # Convert values to percentages
        max_value = max(values)
<<<<<<< HEAD
        percentage_values = [(v / (max_value+0.0001)) * 100 for v in values]
        
        plt.plot(list(layers_to_test), percentage_values, label=label, marker='o')
    
    # plt.title(titles[i], fontsize=14)
    plt.xlabel('Layer Number', fontsize=14)
    plt.ylabel(f'Percentage of times picked up', fontsize=14)
    plt.legend(fontsize=12)
=======
        percentage_values = [(v / (max_value + 0.0001)) * 100 for v in values]

        plt.plot(list(layers_to_test), percentage_values, label=label, marker="o")

    plt.title(titles[i])
    plt.xlabel("Layer Number")
    plt.ylabel(f'{metric.replace("_", " ").title()} (% of Max)')
    plt.legend()
>>>>>>> 834f0269
    plt.grid(True)
    plt.tight_layout()
    plt.savefig(f"entity_steering_{metric}_percentage.png")
    plt.close()<|MERGE_RESOLUTION|>--- conflicted
+++ resolved
@@ -1,12 +1,6 @@
-<<<<<<< HEAD
-# import heist
-# import helpers
-# import torch
-=======
 from src.utils import heist
 from src.utils import helpers
 import torch
->>>>>>> 834f0269
 
 # import random
 # from helpers import generate_action, load_model
@@ -22,11 +16,7 @@
 # import random
 
 
-<<<<<<< HEAD
-# from steering_experiments import run_entity_steering_experiment
-=======
 from src.utils.steering_experiments import run_entity_steering_experiment
->>>>>>> 834f0269
 
 import pickle
 import matplotlib.pyplot as plt
@@ -153,16 +143,6 @@
 
         # Convert values to percentages
         max_value = max(values)
-<<<<<<< HEAD
-        percentage_values = [(v / (max_value+0.0001)) * 100 for v in values]
-        
-        plt.plot(list(layers_to_test), percentage_values, label=label, marker='o')
-    
-    # plt.title(titles[i], fontsize=14)
-    plt.xlabel('Layer Number', fontsize=14)
-    plt.ylabel(f'Percentage of times picked up', fontsize=14)
-    plt.legend(fontsize=12)
-=======
         percentage_values = [(v / (max_value + 0.0001)) * 100 for v in values]
 
         plt.plot(list(layers_to_test), percentage_values, label=label, marker="o")
@@ -171,7 +151,6 @@
     plt.xlabel("Layer Number")
     plt.ylabel(f'{metric.replace("_", " ").title()} (% of Max)')
     plt.legend()
->>>>>>> 834f0269
     plt.grid(True)
     plt.tight_layout()
     plt.savefig(f"entity_steering_{metric}_percentage.png")
