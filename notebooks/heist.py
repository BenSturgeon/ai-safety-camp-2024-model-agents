--- conflicted
+++ resolved
@@ -228,10 +228,6 @@
     venv = wrap_venv(venv)
     return venv
     
-<<<<<<< HEAD
-def run_episode_and_save_as_gif(env, model, filepath='../gifs/run.gif', save_gif=False, episode_timeout=200, is_procgen_env=False):
-=======
->>>>>>> 86145763
 
 
 model = load_model()
