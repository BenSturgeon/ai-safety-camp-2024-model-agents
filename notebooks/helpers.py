import torch
import torch.nn as nn
import imageio

import sys
sys.path.append('../') #This is added so we can import from the source folder
import gym
from stable_baselines3 import PPO
from stable_baselines3.common.vec_env import VecMonitor, VecFrameStack, DummyVecEnv

from stable_baselines3.common.env_util import make_vec_env
from stable_baselines3.common.evaluation import evaluate_policy
from stable_baselines3.common.callbacks import CheckpointCallback
import torch


import matplotlib.pyplot as plt
import seaborn as sns
import numpy as np
import math
import imageio


from src.policies_impala import ImpalaCNN
# from src.policies_modified import ImpalaCNN
from src.visualisation_functions import *

class ModelActivations:
    def __init__(self, model):
        self.activations = {}
        self.model = model
        self.hooks = []  # To keep track of hooks

    def clear_hooks(self):
        # Remove all previously registered hooks
        for hook in self.hooks:
            hook.remove()
        self.hooks = []
        self.activations = {}

    def get_activation(self, name):
        def hook(model, input, output):
            processed_output = []
            for item in output:
                if isinstance(item, torch.Tensor):
                    processed_output.append(item.detach())
                elif isinstance(item, torch.distributions.Categorical):
                    processed_output.append(item.logits.detach())
                else:
                    processed_output.append(item)
            self.activations[name] = tuple(processed_output)
        return hook

    def register_hook_by_path(self, path, name):
        elements = path.split('.')
        model = self.model
        for i, element in enumerate(elements):
            if '[' in element:
                base, index = element.replace(']', '').split('[')
                index = int(index)
                model = getattr(model, base)[index]
            else:
                model = getattr(model, element)
            if i == len(elements) - 1:
                hook = model.register_forward_hook(self.get_activation(name))
                self.hooks.append(hook)  # Keep track of the hook

    def run_with_cache(self, input, layer_paths):
        self.clear_hooks()  # Clear any existing hooks
        self.activations = {}  # Reset activations
        for path in layer_paths:
            self.register_hook_by_path(path, path.replace('.', '_'))
        output = self.model(input)
        return output, self.activations



@torch.no_grad()
def generate_action(model, observation, is_procgen_env=False):
    observation = torch.tensor(observation, dtype=torch.float32).unsqueeze(0)
    model_output = model(observation)
    logits = model_output[0].logits  # discard the output of the critic in our actor critic network
    probabilities = torch.softmax(logits, dim=-1)
    action = torch.multinomial(probabilities, 1).item()
    if is_procgen_env:
        return np.array([action])
    return action

@torch.no_grad()
def generate_action_with_steering(model, observation, steering_vector, is_procgen_env=True):
    observation = torch.tensor(observation, dtype=torch.float32).unsqueeze(0)

    # Define the steering hook function
    def steering_hook(module, input, output):
        # Add the steering vector to the output activations
        modified_output = output + steering_vector.unsqueeze(0)
        return modified_output

    # Register the steering hook to the 'hidden_fc' layer
    named_modules_dict = dict(model.named_modules())
    hidden_fc_layer = named_modules_dict['hidden_fc']
    steering_handle = hidden_fc_layer.register_forward_hook(steering_hook)

    # Forward pass with steering
    model_output = model(observation)

    # Remove the steering hook
    steering_handle.remove()



    logits = model_output[0].logits  # discard the output of the critic in our actor critic network
    probabilities = torch.softmax(logits, dim=-1)
    action = torch.multinomial(probabilities, 1).item()
    if is_procgen_env:
        return np.array([action])
    return action

def load_model(ImpalaCNN = ImpalaCNN, model_path ="../model_1400_latest.pt"):
    env_name = "procgen:procgen-heist-v0"  
    env = gym.make(env_name, start_level=100, num_levels=200, render_mode="rgb_array", distribution_mode="easy") 
    observation_space = env.observation_space
    action_space = env.action_space.n
    model = ImpalaCNN(observation_space, action_space)
    model.load_from_file(model_path, device="cpu")
    return model

def get_model_layer_names(model):
    layer_names = [name for name, _ in model.named_modules() if isinstance(_, nn.Module)]
    return layer_names[1:len(layer_names)]

def plot_activations_for_layers(activations, layer_paths, save_filename_prefix=None):
    for layer_name in layer_paths:
        # Check if the specified layer's activations are available
        if layer_name not in activations:
            print(f"No activations found for layer: {layer_name}")
            continue

        # Extract the activation tensor for the specified layer from the tuple
        activation_tensor = activations[layer_name][0]

        # The tensor is 3-dimensional [channels, height, width]
        num_activations = activation_tensor.shape[0]  # Number of activation maps
        
        # Calculate grid size
        grid_size = math.ceil(math.sqrt(num_activations))
        
        # Create a figure with dynamic subplots based on the number of activations
        fig, axes = plt.subplots(grid_size, grid_size, figsize=(grid_size * 2, grid_size * 2))
        if grid_size == 1:
            axes = np.array([[axes]])  # Ensure axes can be indexed with two dimensions

        # Initialize an index for activation maps
        activation_idx = 0

        for i in range(grid_size):
            for j in range(grid_size):
                ax = axes[i, j]
                
                # Plot the activation map if we haven't gone through all of them yet
                if activation_idx < num_activations:
                    ax.imshow(activation_tensor[activation_idx, :, :], cmap='viridis', aspect='auto')
                    ax.set_title(f'Filter {activation_idx+1} {layer_name}', fontsize=8)
                    activation_idx += 1
                else:
                    ax.axis('off')  # Hide axes without data
                
                ax.axis('off')  # Hide axes for all plots for a cleaner look

        plt.tight_layout()
        
        # Save or show the plot
        if save_filename_prefix:
            save_filename = f"{save_filename_prefix}_{layer_name}.png"
            plt.savefig(save_filename)
            plt.close()
        else:
            plt.show()


def compute_activation_differences(activations1, activations2):
    differences = {}
    for key in activations1:
        # Compute the difference tensor for the current key
        difference = activations2[key][0] - activations1[key][0]
        
        # Store the difference tensor in a tuple
        differences[key] = (difference,)
        print(difference.shape)

        # Check if there are any non-zero differences
        has_non_zero = torch.any(difference != 0)
        
        if has_non_zero:
            print(f"Key: {key} has non-zero differences.")
        else:
            print(f"Key: {key} has only zero differences.")
    print(differences)
    return differences

def plot_activations_for_layers_side_by_side(activations1, activations2, layer_paths, save_filename_prefix=None):
    for layer_name in layer_paths:
        # Check if the specified layer's activations are available in both sets
        if layer_name not in activations1 or layer_name not in activations2:
            print(f"No activations found for layer: {layer_name}")
            continue

        # Extract the activation tensors for the specified layer from both sets
        activation_tensor1 = activations1[layer_name][0]
        activation_tensor2 = activations2[layer_name][0]


        # The tensors are 3-dimensional [channels, height, width]
        num_activations = activation_tensor1.shape[0]  # Number of activation maps

        # Calculate grid size
        grid_size = math.ceil(math.sqrt(num_activations))

        # Create a figure with dynamic subplots based on the number of activations
        fig, axes = plt.subplots(grid_size, grid_size * 2, figsize=(grid_size * 4, grid_size * 2))
        if grid_size == 1:
            axes = np.array([[axes[0], axes[1]]])  # Ensure axes can be indexed with two dimensions

        # Initialize an index for activation maps
        activation_idx = 0
        for i in range(grid_size):
            for j in range(grid_size * 2):
                ax = axes[i, j]
                # Plot the activation maps side by side if we haven't gone through all of them yet
                if activation_idx < num_activations:
                    if j % 2 == 0:
                        ax.imshow(activation_tensor1[activation_idx, :, :], cmap='viridis', aspect='auto')
                        ax.set_title(f'Filter {activation_idx+1} (Set 1)', fontsize=8)
                    else:
                        ax.imshow(activation_tensor2[activation_idx, :, :], cmap='viridis', aspect='auto')
                        ax.set_title(f'Filter {activation_idx+1} (Set 2)', fontsize=8)
                        activation_idx += 1
                else:
                    ax.axis('off')  # Hide axes without data
                ax.axis('off')  # Hide axes for all plots for a cleaner look

        plt.tight_layout()

        # Save or show the plot
        if save_filename_prefix:
            save_filename = f"{save_filename_prefix}_{layer_name}.png"
            plt.savefig(save_filename)
            plt.close()
        else:
            plt.show()

def plot_layer_activations_dynamic_grid(activations, layer_name, save_filename=None, observation=None):
    if layer_name not in activations:
        print(f"No activations found for layer: {layer_name}")
        return

    activation_tensor = activations[layer_name][0].cpu().numpy()

    if activation_tensor.ndim == 3:
        activation_tensor = activation_tensor[np.newaxis, :]

    num_activations = activation_tensor.shape[1]

    grid_size = math.ceil(math.sqrt(num_activations + 1))  
    fig, axes = plt.subplots(grid_size, grid_size, figsize=(grid_size * 2, grid_size * 2))


    if observation is not None:
        obs_for_plot = observation.squeeze().numpy()
        axes[0, 0].imshow(obs_for_plot)
        axes[0, 0].set_title("Observation", fontsize=8)
        axes[0, 0].axis('off')
        start_idx = 1  
    else:
        start_idx = 0

    activation_idx = 0

    for i in range(grid_size):
        for j in range(grid_size):
            if i == 0 and j == 0 and observation is not None:
                continue  
            ax = axes[i, j]

            if activation_idx < num_activations:
                ax.imshow(activation_tensor[0, activation_idx, :, :], cmap='viridis', aspect='auto')
                ax.set_title(f'Filter {activation_idx + start_idx}', fontsize=8) 
                activation_idx += 1
            else:
                ax.axis('off') 

    plt.tight_layout()

    if save_filename:
        plt.savefig(save_filename)
        plt.close()
    else:
        plt.show()

def plot_single_observation(observation):
    plt.imshow(observation)
    plt.title("Observation")
    plt.axis('off')  
    plt.show()


def observation_to_rgb(observation):
    # Ensure the observation is a 64x64x3 tensor
<<<<<<< HEAD
    if observation.shape == (1, 3 , 64, 64):
        observation = observation.squeeze().transpose(1,2,0)
    assert observation.shape == (64, 64, 3), "Observation must be a 64x64x3 tensor"
=======
    # assert observation.shape == (64, 64, 3), "Observation must be a 64x64x3 tensor" #Do we need this?
>>>>>>> 86145763

    # Scale the observation values to the range of 0 to 255
    rgb_image = observation * 255

    # Convert the tensor to uint8 data type
    rgb_image = rgb_image.astype(np.uint8)

    return rgb_image

def rename_paths(paths):
    return [s.replace('.', '_') for s in paths]

<<<<<<< HEAD

def plot_confusion_matrix(conf_matrix, labels_dict):
    # Define the size of the figure
    plt.figure(figsize=(10, 7))

    # Convert labels_dict keys to a list for x and y axis labels
    labels = list(labels_dict.keys())

    # Plotting using seaborn
    sns.heatmap(conf_matrix, annot=True, fmt='g', cmap='Blues', cbar=False, xticklabels=labels, yticklabels=labels)

    # Adding labels and title for clarity
    plt.xlabel('Predicted labels')
    plt.ylabel('True labels')
    plt.title('Confusion Matrix Visualization')
    plt.show()
=======
def run_episode_and_save_as_gif(env, model, filepath='../gifs/run.gif', save_gif=False, episode_timeout=400, is_procgen_env=True):
    observations = []
    observation = env.reset()
    plot_single_observation(observation.squeeze().transpose(1,2,0))
    done = False
    total_reward = 0
    frames=[]
    activations = {}
    # observation = colour_swap(observation)
    count = 0
    while not done:
        if save_gif:
            frames.append(env.render(mode='rgb_array'))
        observation= np.squeeze(observation)
        observation =np.transpose(observation, (1,2,0))
        converted_obs = observation_to_rgb(observation)
        action = generate_action(model, converted_obs, is_procgen_env)
        observation, reward, done, info = env.step(action)
        # observation = colour_swap(observation)
        total_reward += reward
        observations.append(converted_obs)
        count +=1
        if count >= episode_timeout:
            break
    if save_gif:
        imageio.mimsave(filepath, frames, fps=30)
        print("Saved gif!")
    return total_reward, frames, observations

def run_episode_with_steering_and_save_as_gif(env, model, steering_vector, filepath='../gifs/run.gif', save_gif=False, episode_timeout=400, is_procgen_env=True):
    observations = []
    observation = env.reset()
    plot_single_observation(observation.squeeze().transpose(1,2,0))

    done = False
    total_reward = 0
    frames=[]
    activations = {}
    # observation = colour_swap(observation)
    count = 0
    while not done:
        if save_gif:
            frames.append(env.render(mode='rgb_array'))
        observation= np.squeeze(observation)
        observation =np.transpose(observation, (1,2,0))
        converted_obs = observation_to_rgb(observation)
        action = generate_action_with_steering(model, converted_obs, steering_vector, is_procgen_env)
        observation, reward, done, info = env.step(action)
        total_reward += reward
        observations.append(converted_obs)
        count +=1
        if count >= episode_timeout:
            break
    if save_gif:
        imageio.mimsave(filepath, frames, fps=30)
        print("Saved gif!")

    return total_reward, frames, observations
>>>>>>> 86145763
<|MERGE_RESOLUTION|>--- conflicted
+++ resolved
@@ -306,13 +306,7 @@
 
 def observation_to_rgb(observation):
     # Ensure the observation is a 64x64x3 tensor
-<<<<<<< HEAD
-    if observation.shape == (1, 3 , 64, 64):
-        observation = observation.squeeze().transpose(1,2,0)
-    assert observation.shape == (64, 64, 3), "Observation must be a 64x64x3 tensor"
-=======
     # assert observation.shape == (64, 64, 3), "Observation must be a 64x64x3 tensor" #Do we need this?
->>>>>>> 86145763
 
     # Scale the observation values to the range of 0 to 255
     rgb_image = observation * 255
@@ -325,7 +319,6 @@
 def rename_paths(paths):
     return [s.replace('.', '_') for s in paths]
 
-<<<<<<< HEAD
 
 def plot_confusion_matrix(conf_matrix, labels_dict):
     # Define the size of the figure
@@ -342,7 +335,7 @@
     plt.ylabel('True labels')
     plt.title('Confusion Matrix Visualization')
     plt.show()
-=======
+    
 def run_episode_and_save_as_gif(env, model, filepath='../gifs/run.gif', save_gif=False, episode_timeout=400, is_procgen_env=True):
     observations = []
     observation = env.reset()
@@ -401,4 +394,3 @@
         print("Saved gif!")
 
     return total_reward, frames, observations
->>>>>>> 86145763
